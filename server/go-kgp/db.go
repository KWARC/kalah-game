--- conflicted
+++ resolved
@@ -53,7 +53,6 @@
 
 var queries = make(map[string]*sql.Stmt)
 
-<<<<<<< HEAD
 func (game *Game) updateDatabase(wait *sync.WaitGroup) DBAction {
 	if !game.logged {
 		panic("Saving unlogged game")
@@ -106,8 +105,6 @@
 	}
 }
 
-=======
->>>>>>> e1f2cd99
 func (cli *Client) updateDatabase(wait *sync.WaitGroup, query bool) DBAction {
 	return func(db *sql.DB, ctx context.Context) (err error) {
 		var (
@@ -178,7 +175,6 @@
 	}
 }
 
-<<<<<<< HEAD
 func queryGame(gid int, c chan<- *Game) DBAction {
 	return func(db *sql.DB, ctx context.Context) error {
 		defer close(c)
@@ -311,8 +307,6 @@
 	}
 }
 
-=======
->>>>>>> e1f2cd99
 func queryAgents(c chan<- *Agent, page int) DBAction {
 	return func(db *sql.DB, ctx context.Context) error {
 		defer close(c)
