// Protocol Handling
//
// Copyright (c) 2021  Philip Kaludercic
//
// This file is part of go-kgp.
//
// go-kgp is free software: you can redistribute it and/or modify
// it under the terms of the GNU Affero General Public License,
// version 3, as published by the Free Software Foundation.
//
// go-kgp is distributed in the hope that it will be useful, but
// WITHOUT ANY WARRANTY; without even the implied warranty of
// MERCHANTABILITY or FITNESS FOR A PARTICULAR PURPOSE. See the GNU
// Affero General Public License for more details.
//
// You should have received a copy of the GNU Affero General Public
// License, version 3, along with go-kgp. If not, see
// <http://www.gnu.org/licenses/>

package main

import (
	"crypto/sha256"
	"errors"
	"fmt"
	"regexp"
	"strconv"
	"strings"
	"sync"
	"sync/atomic"
	"unicode"
)

var (
	parser = regexp.MustCompile(`^[[:space:]]*` +
		`(?:([[:digit:]]*)(?:@([[:digit:]]+))?[[:space:]]+)?` +
		`([[:alnum:]]+)(?:[[:space:]]+(.*))?` +
		`[[:space:]]*$`)
	errArgumentMismatch = errors.New("argument mismatch")
)

// parse destructs RAW and tries to assign the parts to PARAMS
func parse(raw string, params ...interface{}) error {
	var (
		inquotes bool
		escape   bool
		err      error

		i   int
		arg string
	)

	for i, arg = range strings.FieldsFunc(raw, func(c rune) bool {
		if inquotes {
			if escape {
				escape = false
				return false
			} else if c == '"' {
				inquotes = false
				return true
			} else {
				escape = c == '\\'
				return false
			}
		} else {
			inquotes = c == '"'
			return unicode.IsSpace(c) || inquotes
		}
	}) {
		if i >= len(params) {
			return errArgumentMismatch
		}

		switch param := params[i].(type) {
		case *string:
			*param = arg
		case *uint64:
			*param, err = strconv.ParseUint(arg, 10, 64)
			if err != nil {
				return err
			}
		}
	}

	if i+1 != len(params) {
		return errArgumentMismatch
	}

	return nil
}

// Handle setting KEY to VAL for CLI
func (cli *Client) Set(key, val string) error {
	switch key {
	case "info:name":
		cli.Name = val
	case "info:authors", "info:author":
		cli.Author = val
	case "info:description":
		cli.Descr = val
	case "info:comment":
		cli.comment = val
	case "auth:token":
		if cli.token == nil {
			hash := sha256.New()
			fmt.Fprint(hash, val)
			cli.token = hash.Sum(nil)
			cli.Score = 1000.0

			var wg sync.WaitGroup
			wg.Add(1)
			dbact <- cli.updateDatabase(&wg, true)
			wg.Wait()
		}
	case "auth:forget":
		hash := sha256.New()
		fmt.Fprint(hash, val)
		token := hash.Sum(nil)

		dbact <- cli.forget(token)
	}

	return nil
}

// Interpret parses and evaluates INPUT
func (cli *Client) Interpret(input string) error {
	matches := parser.FindStringSubmatch(input)
	if matches == nil {
		debug.Printf("Malformed input: %v", input)
		return nil
	}

	var (
		id, ref uint64
		err     error

		cmd  = matches[3]
		args = matches[4]
		game = cli.game
	)
	if matches[1] != "" {
		id, err = strconv.ParseUint(matches[1], 10, 64)
		if err != nil {
			return nil
		}
	}
	if matches[2] != "" {
		ref, err = strconv.ParseUint(matches[2], 10, 64)
		if err != nil {
			return nil
		}
	}

	switch cmd {
	case "mode":
		if game != nil {
			return nil
		}

		var mode string
		err = parse(args, &mode)
		if err != nil {
			return err
		}

		switch mode {
		case "simple":
			cli.simple = true
			fallthrough
		case "freeplay":
			enqueue <- cli
			cli.Respond(id, "ok")
		default:
			cli.Error(id, "Unsupported mode %q", mode)
		}
	case "move":
		if game == nil || !game.IsCurrent(cli, ref) {
			return nil
		}

		var pit uint64
		err = parse(args, &pit)
		if err != nil {
			return err
		}

		game.move <- &Move{
			Pit:    int(pit) - 1,
			Client: cli,
			id:     id,
		}
	case "yield":
<<<<<<< HEAD
		new := atomic.AddInt64(&cli.pending, -1)
		if cli.simple && new < -1 {
			cli.Error(id, "Preemptive yield")
			cli.kill()
		}

		if game == nil || !game.IsCurrent(cli, ref) {
			return nil
=======
		if game == nil || (ref != game.last && ref != 0) {
			return nil
		}

		new := atomic.AddUint64(&cli.nyield, 1)
		if cli.simple && new-1 > cli.nstop {
			cli.Error(id, "Preemptive yield")
			cli.killFunc()
>>>>>>> 231aa6e8
		}

		game.yield <- cli
	case "ok", "error":
		// We do not expect the client to confirm or reject anything,
		// so we can ignore these response messages.
	case "pong":
		cli.pinged = false
	case "set":
		// Note that VAL doesn't have to be a string per spec,
		// but we will parse it as such to keep it in it's
		// intermediate representation. If we need to convert
		// it to something else later on, we will do so then.
		var key, val string
		err := parse(args, &key, &val)
		if err != nil {
			return err
		}

		return cli.Set(key, val)
	case "goodbye":
		cli.kill()
	}

	return nil
}<|MERGE_RESOLUTION|>--- conflicted
+++ resolved
@@ -191,17 +191,7 @@
 			id:     id,
 		}
 	case "yield":
-<<<<<<< HEAD
-		new := atomic.AddInt64(&cli.pending, -1)
-		if cli.simple && new < -1 {
-			cli.Error(id, "Preemptive yield")
-			cli.kill()
-		}
-
 		if game == nil || !game.IsCurrent(cli, ref) {
-			return nil
-=======
-		if game == nil || (ref != game.last && ref != 0) {
 			return nil
 		}
 
@@ -209,7 +199,6 @@
 		if cli.simple && new-1 > cli.nstop {
 			cli.Error(id, "Preemptive yield")
 			cli.killFunc()
->>>>>>> 231aa6e8
 		}
 
 		game.yield <- cli
