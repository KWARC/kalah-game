// Game Coordinator
//
// Copyright (c) 2021  Philip Kaludercic
//
// This file is part of go-kgp.
//
// go-kgp is free software: you can redistribute it and/or modify
// it under the terms of the GNU Affero General Public License,
// version 3, as published by the Free Software Foundation.
//
// go-kgp is distributed in the hope that it will be useful, but
// WITHOUT ANY WARRANTY; without even the implied warranty of
// MERCHANTABILITY or FITNESS FOR A PARTICULAR PURPOSE. See the GNU
// Affero General Public License for more details.
//
// You should have received a copy of the GNU Affero General Public
// License, version 3, along with go-kgp. If not, see
// <http://www.gnu.org/licenses/>

package main

import (
	"fmt"
	"sync/atomic"
	"time"
)

type Outcome uint8

const (
	_ = iota
	WIN
	DRAW
	LOSS
	RESIGN
)

// Move is an Action to set the next move
type Move struct {
	Pit     int
	Client  *Client
	Comment string
	Yield   bool
	id      uint64
	when    time.Time
}

// Game represents a game between two players
type Game struct {
	Board Board
	// The ID of the last state command, used to verify if a
	// move/yield response should be ignored or not in freeplay
	// mode.
	last uint64
	// The side of the board that is currently deciding to make a
	// move.  See .North and .South.
	side Side
	// The control channel that is used to send actions like move
	// or yield.  These are processed in .Start().
	move  chan<- *Move
	death chan<- *Client
	// The two clients
	North   *Client
	South   *Client
	nchoice int
	schoice int
	// Is this game logged in the database?
	logged bool
	// Data for the web interface.
	//
	// These fields are usually empty, unless a Game object has
	// been queried from the database and passed on to a template.
	Id      int64
	Moves   []*Move
	Outcome Outcome // For south
}

// String generates a KGP board representation for the current player
func (g *Game) String() string {
	if g.side == SideNorth {
		return g.Board.Mirror().String()
	}
	return g.Board.String()
}

func (g *Game) IsOver() bool {
	return g.Board.Over()
}

// Player returns the player on SIDE of the board
func (g *Game) Player(side Side) *Client {
	switch side {
	case SideNorth:
		return g.North
	case SideSouth:
		return g.South
	default:
		panic("Invalid state")
	}
}

func (g *Game) Side(cli *Client) Side {
	switch cli {
	case g.North:
		return SideNorth
	case g.South:
		return SideSouth
	default:
		panic("Unknown client")
	}
}

// Current returns the player who's turn it is
func (g *Game) Current() *Client {
	return g.Player(g.side)
}

// IsCurrent returns true, if CLI the game is currently waiting for
// CLI to answer
func (g *Game) IsCurrent(cli *Client, ref uint64) bool {
	if g == nil {
		return false
	}

	return g.Current() == cli && (g.last == ref || ref == 0)
}

// Other returns the opponent of CLI, or nil if CLI is not playing a
// game
func (g *Game) Other(cli *Client) *Client {
	if g == nil {
		return nil
	}
	switch cli {
	case g.North:
		if g.North.game == nil {
			return nil
		}
		return g.South
	case g.South:
		if g.South.game == nil {
			return nil
		}
		return g.North
	default:
		panic(fmt.Sprintf("%s is not part of %s", cli, g))
	}
}

// Semaphore-like channel to limit the number of concurrent games
//
// If nil (as by default), there is no upper bound.  This variable is
// initialised in main according to conf.Game.Slots.
var slots chan struct{}

// Start manages a game between the north and south client
func (g *Game) Start() {
	if slots != nil {
		// Attempt to reserve a slot
		<-slots
	}

	defer func() {
		// Have the clients forget about this game
		g.North.game = nil
		g.South.game = nil

		// Initiate an available slot
		if slots != nil {
			slots <- struct{}{}
		}
	}()

	move := make(chan *Move)
	death := make(chan *Client)
	g.move = move
	g.death = death

	if g.North.game != nil {
		panic("Already part of game")
	}
	g.North.game = g
	if g.South.game != nil {
		panic("Already part of game")
	}
	g.South.game = g

	g.side = SideSouth
	g.last = g.South.Send("state", g)

	timer := time.NewTimer(time.Duration(conf.Game.Timeout) * time.Second)

	if g.North.token != nil && g.South.token != nil {
		g.logged = true
	}

	for {
		var (
			choice *Move
			next   bool
		)

		select {
		case m := <-move:
			if m.Yield {
				if m.Client != g.Current() {
					break
				}
				// The client has indicated it does not intend
				// to use the remaining time.
				next = true
			} else if m.Client.simple && m.Client.nstop != m.Client.nyield {
				// If the client has sent us a move even
				// though he has not responded to a previous
				// "stop" command via "yield" we must conclude
				// that the client has misunderstood the
				// communication or is too slow.
			} else if !g.Board.Legal(g.side, m.Pit) {
				m.Client.Error(m.id, fmt.Sprintf("Illegal move %d", m.Pit+1))
			} else {
				m.when = time.Now()
				choice = m
			}
		case cli := <-death:
			if g.North != cli && g.South != cli {
				panic("Unrelated death")
			}
			opp := g.Other(cli)

			// Leave enough time for the queue to be
			// updated and all traces of the opponent to
			// be removed.
			time.Sleep(time.Second)

			if conf.Endless {
				if g.Current() == opp {
					opp.Respond(g.last, "stop")
				}
				opp.game = nil
				enqueue <- opp
			} else {
				opp.kill()
			}

			return
		case <-timer.C:
			// The time allocated for the current player
			// is over, and we proceed to the next round.
			next = true
		}

		if g.IsOver() {
			break
		}

		if next {
			g.Current().Respond(g.last, "stop")
			atomic.AddUint64(&g.Current().nstop, 1)

			choice := *g.choice()

			// We generate a random move to replace
			// whatever the current choice is, either if
			// no choice was made (denoted by a -1) or if
			// the client is playing in simple mode and
			// there are pending stop requests that have
			// to be responded to with a yield
			if choice == -1 || (g.Current().simple && g.Current().nstop != g.Current().nyield) {
				choice = g.Board.Random(g.side)
			}

			again := g.Board.Sow(g.side, choice)
			if g.Board.Over() {
				break
			}

			if !again {
				g.side = !g.side
			} else {

				// We generate a random move to replace
				// whatever the current choice is, either if
				// no choice was made (denoted by a -1) or if
				// the client is playing in simple mode and
				// there are pending stop requests that have
				// to be responded to with a yield
				if choice == nil || (g.Current().simple && g.Current().pending > 0) {
					choice.Pit = g.Board.Random(g.side)
				}

				g.Moves = append(g.Moves, choice)

				again := g.Board.Sow(g.side, choice.Pit)
				if g.Board.Over() {
					break
				}

				if !again {
					g.side = !g.side
				}
			}

			g.last = g.Current().Send("state", g)

			timer.Reset(time.Duration(conf.Game.Timeout) * time.Second)
		}
	}
<<<<<<< HEAD
=======

	g.updateScore()

	if conf.Endless {
		// In the "endless" mode, the client is just
		// added back to the waiting queue as soon as
		// the game is over.
		if g.North.game == g {
			g.North.game = nil
			enqueue <- g.North
		}
		if g.South.game == g {
			g.South.game = nil
			enqueue <- g.South
		}
	} else {
		g.North.kill()
		g.South.kill()
	}
>>>>>>> daef3e18
}<|MERGE_RESOLUTION|>--- conflicted
+++ resolved
@@ -257,34 +257,14 @@
 			g.Current().Respond(g.last, "stop")
 			atomic.AddUint64(&g.Current().nstop, 1)
 
-			choice := *g.choice()
-
-			// We generate a random move to replace
-			// whatever the current choice is, either if
-			// no choice was made (denoted by a -1) or if
-			// the client is playing in simple mode and
-			// there are pending stop requests that have
-			// to be responded to with a yield
-			if choice == -1 || (g.Current().simple && g.Current().nstop != g.Current().nyield) {
-				choice = g.Board.Random(g.side)
-			}
-
-			again := g.Board.Sow(g.side, choice)
-			if g.Board.Over() {
-				break
-			}
-
-			if !again {
-				g.side = !g.side
-			} else {
-
+			for {
 				// We generate a random move to replace
 				// whatever the current choice is, either if
 				// no choice was made (denoted by a -1) or if
 				// the client is playing in simple mode and
 				// there are pending stop requests that have
 				// to be responded to with a yield
-				if choice == nil || (g.Current().simple && g.Current().pending > 0) {
+				if choice == nil || (g.Current().simple && g.Current().nstop != g.Current().nyield) {
 					choice.Pit = g.Board.Random(g.side)
 				}
 
@@ -305,26 +285,4 @@
 			timer.Reset(time.Duration(conf.Game.Timeout) * time.Second)
 		}
 	}
-<<<<<<< HEAD
-=======
-
-	g.updateScore()
-
-	if conf.Endless {
-		// In the "endless" mode, the client is just
-		// added back to the waiting queue as soon as
-		// the game is over.
-		if g.North.game == g {
-			g.North.game = nil
-			enqueue <- g.North
-		}
-		if g.South.game == g {
-			g.South.game = nil
-			enqueue <- g.South
-		}
-	} else {
-		g.North.kill()
-		g.South.kill()
-	}
->>>>>>> daef3e18
 }