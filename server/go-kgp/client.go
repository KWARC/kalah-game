--- conflicted
+++ resolved
@@ -46,7 +46,6 @@
 // Client wraps a network connection into a player
 type Client struct {
 	Agent
-<<<<<<< HEAD
 	game    *Game
 	rwc     io.ReadWriteCloser
 	lock    sync.Mutex
@@ -56,22 +55,10 @@
 	token   []byte
 	comment string
 	simple  bool
-	pending int64
-=======
-	game     *Game
-	rwc      io.ReadWriteCloser
-	lock     sync.Mutex
-	rid      uint64
-	killFunc context.CancelFunc
-	pinged   bool
-	token    []byte
-	comment  string
-	simple   bool
 
 	// Simple mode state management
 	nyield uint64
 	nstop  uint64
->>>>>>> 231aa6e8
 }
 
 func (cli *Client) String() string {
